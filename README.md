--- conflicted
+++ resolved
@@ -128,7 +128,7 @@
 
 ### Examples
 Check out [examples/](https://github.com/vitalops/datatune/tree/main/examples)
-<<<<<<< HEAD
+
 
 ### Issues 
 
@@ -136,8 +136,7 @@
 Head over to [issues](https://github.com/vitalops/datatune/issues) and raise a ticket!   
 
 You can also mail us at hello@vitalops.ai
-=======
->>>>>>> 279ff849
+
 
 ## License
 MIT License