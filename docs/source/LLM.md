--- conflicted
+++ resolved
@@ -129,12 +129,7 @@
 - `model_name="gemma-3-1b-it"` (prefix added automatically)
 - `model_name="gemini/gemma-3-1b-it"` (prefix already present)
 
-<<<<<<< HEAD
 #### Example
-=======
-## Example
->>>>>>> debb73b1
-
 
 ```python
 from datatune.core.map import Map
@@ -177,11 +172,8 @@
 - **api_key** (str, optional): The API key for Mistral AI. If None, will try to use environment variables.
 - **kwargs**: Additional parameters to pass to the Mistral API.
 
-<<<<<<< HEAD
+
 #### Example
-=======
-## Example
->>>>>>> debb73b1
 
 ```python
 from datatune.core.map import Map
@@ -225,11 +217,8 @@
 - `model_name="meta-llama/Llama-2-7b-chat-hf"` (prefix added automatically)
 - `model_name="huggingface/meta-llama/Llama-2-7b-chat-hf"` (prefix already present)
 
-<<<<<<< HEAD
+
 #### Example
-=======
-## Example
->>>>>>> debb73b1
 
 ```python
 from datatune.core.map import Map
