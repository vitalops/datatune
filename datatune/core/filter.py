--- conflicted
+++ resolved
@@ -68,13 +68,9 @@
         "ALWAYS STICK TO THE FORMAT index=<row_index>|{key1: value1, key2: value2, ...}<endofrow> with added key called '__filter__' with value either True to KEEP the record or False to REMOVE it.\n"
         "IF A VALUE FOR A COLUMN DOES NOT EXIST SET IT TO None"
     )
-<<<<<<< HEAD
-    df.loc[:, llm_output_column] = llm(df[serialized_input_column], prefix, prompt, suffix, optimized=True)
-=======
     df[llm_output_column] = llm(
         df[serialized_input_column], prefix, prompt, suffix, optimized=True
     )
->>>>>>> 323c7f83
     return df
 
 
