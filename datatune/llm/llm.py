--- conflicted
+++ resolved
@@ -74,17 +74,6 @@
 
         """
         batch_prefix = (
-<<<<<<< HEAD
-            "You will be given requests in the format 'index=<index>|{prompt}'. Each request ends with '<endofrow>'.\n"
-            "Respond to each prompt in order.\n"
-            "Each answer must be formatted exactly as 'index=<index>|{answer}<endofrow>'.\n"
-            "{answer} MUST BE ENCLOSED IN CURLY BRACES with strings in quotes.\n"
-            "DO NOT skip or omit any rows. DO NOT add explanations, backticks, or extra text.\n"
-            "Always start with 'index=<index>|' and end with '<endofrow>'.\n"
-            f"Instructions:\n{batch_prefix or ''}"
-        )
-
-=======
         "You will be given requests in the format 'index=<index>|{prompt}'. Each request ends with '<endofrow>'.\n"
         "Respond to each prompt in order.\n"
         "Each answer must be formatted exactly as 'index=<index>|{answer}<endofrow>'.\n"
@@ -102,7 +91,6 @@
 
 
 
->>>>>>> 6985dbd2
         max_tokens = self.get_max_tokens()
         model_name = self._base_model_name
 
