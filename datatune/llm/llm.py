--- conflicted
+++ resolved
@@ -83,8 +83,63 @@
 
         kwargs.update(azure_params)
         super().__init__(model_name=azure_model, **kwargs)
-
-<<<<<<< HEAD
+        
+class Gemini(LLM):
+    def __init__(
+        self,
+        model_name: str = "gemini/gemma-3-1b-it",
+        api_key: Optional[str] = None,
+        **kwargs,
+    ) -> None:
+        self.model_name = model_name if model_name.startswith("gemini/") else f"gemini/{model_name}"
+
+        gemini_params = {
+            "api_key": api_key,
+        }
+
+        gemini_params = {k: v for k, v in gemini_params.items() if v is not None}
+        kwargs.update(gemini_params)
+
+        super().__init__(model_name=self.model_name, **kwargs)
+
+
+class Mistral(LLM):
+    def __init__(
+        self,
+        model_name: str = "mistral/mistral-tiny",
+        api_key: Optional[str] = None,
+        **kwargs,
+    ) -> None:
+        self.model_name = model_name if model_name.startswith("mistral/") else f"mistral/{model_name}"
+
+        mistral_params = {
+            "api_key": api_key,
+        }
+
+        mistral_params = {k: v for k, v in mistral_params.items() if v is not None}
+        kwargs.update(mistral_params)
+
+        super().__init__(model_name=self.model_name, **kwargs)
+
+
+class Huggingface(LLM):
+    def __init__(
+        self,
+        model_name: str,
+        api_key: Optional[str] = None,
+        **kwargs,
+    ) -> None:
+        self.model_name = model_name if model_name.startswith("huggingface/") else f"huggingface/{model_name}"
+
+        huggingface_params = {
+            "api_key": api_key,
+        }
+
+        huggingface_params = {k: v for k, v in huggingface_params.items() if v is not None}
+        kwargs.update(huggingface_params)
+
+        super().__init__(model_name=self.model_name, **kwargs)        
+
 class OpenAIBatchAPI(LLM):
     def __init__(
             self,
@@ -172,62 +227,4 @@
         self.input_files = multiple_jsonl_export(prompt,self.model_name,self.no_of_rows,self.batch_size)
         print("Input JSON files created.")
         
-        return asyncio.run(self.main())
-=======
-
-class Gemini(LLM):
-    def __init__(
-        self,
-        model_name: str = "gemini/gemma-3-1b-it",
-        api_key: Optional[str] = None,
-        **kwargs,
-    ) -> None:
-        self.model_name = model_name if model_name.startswith("gemini/") else f"gemini/{model_name}"
-
-        gemini_params = {
-            "api_key": api_key,
-        }
-
-        gemini_params = {k: v for k, v in gemini_params.items() if v is not None}
-        kwargs.update(gemini_params)
-
-        super().__init__(model_name=self.model_name, **kwargs)
-
-
-class Mistral(LLM):
-    def __init__(
-        self,
-        model_name: str = "mistral/mistral-tiny",
-        api_key: Optional[str] = None,
-        **kwargs,
-    ) -> None:
-        self.model_name = model_name if model_name.startswith("mistral/") else f"mistral/{model_name}"
-
-        mistral_params = {
-            "api_key": api_key,
-        }
-
-        mistral_params = {k: v for k, v in mistral_params.items() if v is not None}
-        kwargs.update(mistral_params)
-
-        super().__init__(model_name=self.model_name, **kwargs)
-
-
-class Huggingface(LLM):
-    def __init__(
-        self,
-        model_name: str,
-        api_key: Optional[str] = None,
-        **kwargs,
-    ) -> None:
-        self.model_name = model_name if model_name.startswith("huggingface/") else f"huggingface/{model_name}"
-
-        huggingface_params = {
-            "api_key": api_key,
-        }
-
-        huggingface_params = {k: v for k, v in huggingface_params.items() if v is not None}
-        kwargs.update(huggingface_params)
-
-        super().__init__(model_name=self.model_name, **kwargs)        
->>>>>>> 077b9cb0
+        return asyncio.run(self.main())